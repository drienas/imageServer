{
  "name": "imageserver",
<<<<<<< HEAD
  "version": "2.5.5",
=======
  "version": "2.6.0",
>>>>>>> d047970f
  "description": "",
  "main": "index.js",
  "type": "module",
  "scripts": {
    "test": "echo \"Error: no test specified\" && exit 1"
  },
  "author": "Daniel Rienas",
  "license": "ISC",
  "dependencies": {
    "axios": "^0.21.1",
    "cors": "^2.8.5",
    "dotenv": "^16.0.0",
    "express": "^4.17.1",
    "image-size": "^1.0.2",
    "jimp": "^0.16.0",
    "memory-cache": "^0.2.0",
    "mongoose": "^5.12.3",
    "morgan": "^1.10.0",
    "passport": "^0.6.0",
    "passport-http": "^0.3.0"
  }
}<|MERGE_RESOLUTION|>--- conflicted
+++ resolved
@@ -1,10 +1,6 @@
 {
   "name": "imageserver",
-<<<<<<< HEAD
-  "version": "2.5.5",
-=======
   "version": "2.6.0",
->>>>>>> d047970f
   "description": "",
   "main": "index.js",
   "type": "module",
